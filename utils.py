--- conflicted
+++ resolved
@@ -19,11 +19,8 @@
 from matplotlib import pyplot as plt
 
 from sklearn.linear_model import SGDRegressor
-from joblib import Parallel, delayed
-import threading
-
-
-
+
+import pymp
 
 def split_data(X_train, y_train, n_jobs, split_per_job, overlap=False):
     """
@@ -57,7 +54,6 @@
         data = list(data)
     return data
 
-
 def sim_parallel_sgd(X_train, y_train, X_test, y_test,
                      n_iter, n_jobs, split_per_job, n_sync=1,
                      overlap=False, verbose=False):
@@ -89,11 +85,14 @@
     """ Split data """
     data = split_data(X_train, y_train, n_jobs, split_per_job, overlap)
 
+    
     """ Simulate parallel execution """
     scores = []  # List containing final output
     costs = []
     thetas = []
     sgds = []  # List of SGDRegressor objects for each "worker"
+
+
     for n in range(n_jobs):
         # warm_start=True is important for iterative training
         # sgds += [SGDRegressor(n_iter=1, warm_start=True)]
@@ -101,6 +100,8 @@
     #sgds += [SGDRegressor()]  # For calculating aggregate score for each iteration
     sgds += [SGDRegressor()]  # For calculating aggregate score for each iteration
 
+
+
     for i in range(n_iter):  # Execute iterations one-by-one
         if verbose:
             stdout.write("Iteration: " + str(i))
@@ -110,7 +111,7 @@
         iter_coefs = []
         iter_intercepts = []
         iter_costs = []
-
+        
 
         for n, sgd in enumerate(sgds):  # Fit model for each "worker" one-by-by
             if n < n_jobs:
@@ -119,6 +120,7 @@
                 iter_coefs += [sgd.coef_]
                 iter_intercepts += [sgd.intercept_]
                 iter_costs += [computeCost(X_test,y_test,sgd.coef_)]
+
             else:
                 # Calcuate aggregate score for this iteration
                 iter_costs = np.mean(np.array((iter_costs)),axis=0)
@@ -141,6 +143,186 @@
 
     return scores, costs, thetas
 
+def sim_parallel_sgd_p(X_train, y_train, X_test, y_test,
+                     n_iter, n_jobs, split_per_job, n_sync=1,
+                     overlap=False, verbose=False):
+    """
+    Simulate parallel execution of SGDRegressor.
+
+    Parameters
+    ----------
+    X_train: Input training data. May be split across workers, see split_per_job
+    y_train: Target training data
+    X_test: Input test data. Used by all workers
+    y_test: Target test data
+    n_iter: Number of iterations for each worker
+    n_jobs: Number of simulated workers
+    n_sync: Number of times weights should be syncrhonized, including the one at the end
+    split_per_job: Fraction of input data that each worker should have
+    overlap: Bool. Should there be overlap in the data split across workers, i.e. should the function use bootstraping
+
+    Returns
+    -------
+    scores: nested list of scores of each machine in each iteration
+        Each element contains scores for each machine. The last being the aggregate score
+        e.g.: [[machine 1 score in iter 1, machine 2 score in iter 1, ..., aggregate score in iter 1]
+               [machine 1 score in iter 2, machine 2 score in iter 2, ..., aggregate score in iter 2]
+               ...
+               [machine 1 score in iter n, machine 2 score in iter n, ..., aggregate score in iter n]]
+    """
+
+    """ Split data """
+    data = split_data(X_train, y_train, n_jobs, split_per_job, overlap)
+    #real_iter = int(n_iter/split_per_job)
+
+    """ Simulate parallel execution """
+    scores = []  # List containing final output
+    costs = []
+    thetas = []
+    sgds = []  # List of SGDRegressor objects for each "worker"
+    n_feature = X_train.shape[1]
+
+    for n in range(n_jobs):
+        # warm_start=True is important for iterative training
+        # sgds += [SGDRegressor(n_iter=1, warm_start=True)]
+        sgds += [SGDRegressor(max_iter=1, tol=0.001, warm_start=True)]
+    #sgds += [SGDRegressor()]  # For calculating aggregate score for each iteration
+    sgds += [SGDRegressor()]  # For calculating aggregate score for each iteration
+
+    print(n_iter)
+    for i in range(n_iter):  # Execute iterations one-by-one
+        
+        if verbose:
+            stdout.write("Iteration: " + str(i))
+            stdout.write('\r')
+
+        iter_scores  = pymp.shared.array((n_jobs,))
+        iter_costs = pymp.shared.array((n_jobs,))
+        iter_intercepts = pymp.shared.array((n_jobs,n_feature))
+        iter_coefs = pymp.shared.array((n_jobs,n_feature))
+
+
+        with pymp.Parallel(n_jobs) as p:
+            for n in p.range(n_jobs):
+                sgd = sgds[n]
+                if n < n_jobs:
+                    sgd.partial_fit(data[n][0], data[n][1])  # partial_fit() allows iterative training
+                    iter_scores[n] = sgd.score(X_test, y_test)
+                    iter_coefs[n] = sgd.coef_
+                    iter_intercepts[n] = sgd.intercept_
+                    iter_costs[n] = computeCost(X_test,y_test,sgd.coef_)
+
+
+        # Calcuate aggregate score for this iteration
+        #print("Iter:{}|cost:{}".format(i,iter_costs))
+
+        iter_costs = np.mean(np.array((iter_costs)),axis=0)
+        iter_coefs = np.mean(np.array(iter_coefs), axis=0)
+        iter_intercepts = np.mean(np.array(iter_intercepts), axis=0)
+        sgds[n].coef_ = iter_coefs
+        sgds[n].intercept_ = iter_intercepts
+        #iter_scores += [sgd.score(X_test, y_test)]
+    #p.print(p.thread_num)
+
+        scores += [iter_scores]
+        costs += [iter_costs]
+        thetas += [sgd.coef_]
+
+        if i % int(n_iter/n_sync) == 0 and i != 0:  # Sync weights every (n_iter/n_sync) iterations
+            if verbose:
+                print("Synced at iteration:", i)
+            for sgd in sgds[:-1]:  # Iterate through all workers except the last (which is used for aggregates)
+                sgd.coef_ = iter_coefs
+                sgd.intercept_ = iter_intercepts
+
+    return scores, costs, thetas
+
+def sim_parallel_sgd_c4(X_train, y_train, X_test, y_test,
+                     n_iter, n_jobs, split_per_job, n_sync=1,
+                     overlap=False, verbose=False, sync_type=0):
+    """
+    paraleliza todo data set
+    parallel execution of SGDRegressor. 
+
+    Parameters
+    ----------
+    X_train: Input training data. May be split across workers, see split_per_job
+    y_train: Target training data
+    X_test: Input test data. Used by all workers
+    y_test: Target test data
+    n_iter: Number of iterations for each worker
+    n_jobs: Number of simulated workers
+    n_sync: Number of times weights should be syncrhonized, including the one at the end
+    split_per_job: Fraction of input data that each worker should have
+    overlap: Bool. Should there be overlap in the data split across workers, i.e. should the function use bootstraping
+    sync_type: if 0 sync by the mean, if 1 sync by min cost
+
+    Returns
+    -------
+    scores: nested list of scores of each machine in each iteration
+        Each element contains scores for each machine. The last being the aggregate score
+        e.g.: [[machine 1 score in iter 1, machine 2 score in iter 1, ..., aggregate score in iter 1]
+               [machine 1 score in iter 2, machine 2 score in iter 2, ..., aggregate score in iter 2]
+               ...
+               [machine 1 score in iter n, machine 2 score in iter n, ..., aggregate score in iter n]]
+    """
+
+    """ Split data """
+    data = split_data(X_train, y_train, n_jobs, split_per_job, overlap)
+    n_perSync = int(n_iter/n_sync)
+
+    """Check if compatible"""
+    if (n_perSync*n_sync != n_iter):
+        print("n_perSync:{}|n_sync:{}|n_iter:{}".format(n_perSync,n_sync,n_iter))
+        raise Exception("Number of syncs has to be multiple of number of iter")
+
+    """ Simulate parallel execution """
+    scores = pymp.shared.array((n_iter,n_jobs))  # List containing final output
+    costs = pymp.shared.array((n_iter,n_jobs))
+    #thetas = pymp.shared.array((n_iter,X_train.shape[1]))
+    sgds = []  # List of SGDRegressor objects for each "worker" (firstPrivet)
+    for n in range(n_jobs):
+        sgds += [SGDRegressor(max_iter=1, tol=0.001, warm_start=True)]
+    
+    n_features = len(data[n][0][0])
+
+    for s in range(n_sync):
+        if verbose:
+            stdout.write(f"sync: {s} de {n_sync}")
+            stdout.write('\r')
+        coefs = pymp.shared.array((n_jobs,n_features))
+        intercepts = pymp.shared.array((n_jobs,1))
+
+        with pymp.Parallel(n_jobs) as p:
+            for i in range(n_perSync):
+                sgds[p.thread_num].partial_fit(data[n][0], data[n][1])  # partial_fit() allows iterative training
+                scores[n_perSync*s+i][p.thread_num] = sgds[p.thread_num].score(X_test, y_test) 
+                costs[n_perSync*s+i][p.thread_num] = computeCost(X_test,y_test,sgds[p.thread_num].coef_)
+                if i == n_perSync-1:
+                    #print(coefs[p.thread_num])
+                    coefs[p.thread_num] = sgds[p.thread_num].coef_
+                    intercepts[p.thread_num] = sgds[p.thread_num].intercept_
+
+        #sincronia pela media     
+        if sync_type == 0:
+            iter_coefs = np.mean(coefs,axis=0)
+            iter_intercepts = np.mean(intercepts,axis=0)
+        if sync_type == 1:
+            index = np.argmin(costs[n_perSync*(s+1)-1])
+            iter_coefs = coefs[index]
+            iter_intercepts = intercepts[index]
+
+        #sincronia pelo minimo
+
+        if verbose:
+            print("Synced at iteration:", n_perSync*s+i+1)
+        for sgd in sgds:  # Iterate through all workers except the last (which is used for aggregates)
+            sgd.coef_ = iter_coefs
+            sgd.intercept_ = iter_intercepts
+
+    costs = np.mean(costs,axis=1)
+    return scores, costs, 1
+
 
 def plot_scores(scores, agg_only=True):
     """
@@ -175,13 +357,8 @@
 
 def plot_contour(X,y,theta,label=0):
         # Create grid coordinates for plotting
-<<<<<<< HEAD
-    theta_0 = np.linspace(-2, 2, 50)
-    theta_1 = np.linspace(-2, 2, 50)
-=======
-    theta_0 = np.linspace(-0.5, 0.5, 50)
-    theta_1 = np.linspace(-0.5, 0.5, 50)
->>>>>>> 07ca6d84
+    theta_0 = np.linspace(-20, 20, 50)
+    theta_1 = np.linspace(-20, 20, 50)
     theta_x, theta_y = np.meshgrid(theta_0, theta_0, indexing='xy')
     Z = np.zeros((theta_0.size,theta_1.size))
 
@@ -196,9 +373,7 @@
     fig, ax = plt.subplots()
     CS = ax.contour(theta_x, theta_y, Z, np.logspace(np.log10(np.amin(Z)-1),np.log10(np.amax(Z)+1),15))
     ax.clabel(CS, inline=1, fontsize=10)
-    for t in theta:
-        ax.scatter(t[0],t[1], c='r')
-    
+    ax.scatter(theta[0],theta[1], c='r')
     ax.set_title('Curvas de nível (label: {})'.format(label))
     ax.set_xlabel(r'$\theta_0$')
     ax.set_ylabel(r'$\theta_1$')